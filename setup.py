--- conflicted
+++ resolved
@@ -11,11 +11,7 @@
     url='https://github.com/compunova/kozinaki.git',
     author='Compunova',
     author_email='kozinaki@compu-nova.com',
-<<<<<<< HEAD
-    version='0.1.3',
-=======
     version='0.1.4',
->>>>>>> e7e2aa5d
     long_description=readme(),
     packages=find_packages(),
     install_requires=[
